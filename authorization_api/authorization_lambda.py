from typing import Optional, Dict, List, Any
import hmac
import hashlib
import base64
import json
import os
import jwt
import requests
import boto3
from urllib.parse import unquote
from botocore.exceptions import ClientError
import logging

log = logging.getLogger(__name__)
log.setLevel(os.environ.get("LOGGING_LEVEL", "INFO"))

# Initialize the Cognito client
cognito_client = boto3.client("cognito-idp")

# Configuration for Pre Token Generation
ENABLE_TOKEN_CUSTOMIZATION = os.environ.get("ENABLE_TOKEN_CUSTOMIZATION", "true").lower() == "true"

def load_configuration(param_name):
    """
    Loads a JSON object from an AWS SSM Parameter Store item.
    """
    ssm = boto3.client("ssm", region_name=os.environ.get("AWS_REGION"))
    try:
        response = ssm.get_parameter(Name=param_name, WithDecryption=True)
        value = response["Parameter"]["Value"]
        return json.loads(value)
    except ClientError as e:
        log.error(f"Error loading parameter {param_name}: {e.response['Error']['Message']}")
        raise

config = None

def handler(event, context):
    # Handle regular API Gateway requests
    auth_service = AuthorizationServices()
    result = auth_service.handler(event, context)
    log.debug(f"Handler result: {json.dumps(result)}")
    return result


class AuthorizationServices:
    def __init__(
        self,
        client_config_name: Optional[str] = None,
        region: Optional[str] = None,
    ):
        global config
        if not config:
            log.info("Loading configuration from Parameter Store")
            # Load the configuration from AWS SSM Parameter Store
            config = load_configuration(client_config_name or os.environ.get("CONFIG_PARAMETER"))
            log.debug(f"Configuration loaded: {json.dumps(config)}")

        self.user_pool_id = os.getenv("USER_POOL_ID") or config.get("user_pool_id")
        self.client_id = os.getenv("CLIENT_ID") or config.get("client_id")
        self.client_secret = os.getenv("CLIENT_SECRET") or config.get("client_secret")
        self.user_admin_group = os.getenv("USER_ADMIN_GROUP") or config.get("user_admin_group")
        self.user_default_group = os.getenv("USER_DEFAULT_GROUP") or config.get("user_default_group")
        self.admin_emails = os.getenv("ADMIN_EMAILS")
        self.user_verification = (
            os.getenv("USER_VERIFICATION", str(config.get("user_verification", True))).lower() == "true"
        )
        if self.admin_emails:
            self.admin_emails = json.loads(self.admin_emails)
        else:
            self.admin_emails = config.get("admin_emails", [])
        self.region = region or os.getenv("AWS_REGION", "us-east-1")
        self.issuer = (
            region
            or f"https://cognito-idp.{self.region}.amazonaws.com/{self.user_pool_id}"
        )
        self.attributes = config.get("attributes", None)

    def handler(self, event, context):
        log.debug(f"Received event: {json.dumps(event)}")

        path = event.get("resource", "")
        http_method = event.get("httpMethod", "").upper()
        username = self._extract_username(event)
        
        log.info(f"API: {http_method} {path} | User: {username or 'anonymous'}")

        if path.endswith("/users") and http_method == "POST":
            return self.create_user(event)
        elif path.endswith("/users/{username}") and http_method == "GET":
            return self.get_user(event)
        elif path.endswith("/users/confirm") and http_method == "POST":
            return self.confirm_user(event)
        elif path.endswith("/users/{username}/confirm") and http_method == "POST":
            return self.admin_confirm_user(event)
        elif path.endswith("/users/{username}") and http_method == "DELETE":
            return self.delete_user(event)
        elif path.endswith("/users/me/password") and http_method == "PUT":
            return self.change_user_password(event)
        elif path.endswith("/users/{username}/groups") and http_method == "PUT":
            return self.change_user_groups(event)
        elif path.endswith("/users/{username}/disable") and http_method == "POST":
            return self.disable_user(event)
        elif path.endswith("/users/{username}/enable") and http_method == "POST":
            return self.enable_user(event)
        elif path.endswith("/sessions") and http_method == "POST":
            return self.create_session(event)
        elif path.endswith("/sessions/me") and http_method == "DELETE":
            return self.delete_session(event)
        elif path.endswith("/sessions/refresh") and http_method == "POST":
            return self.refresh_session(event)
        else:
            log.warning(f"Invalid action: {http_method} {path}")
            return {
                "statusCode": 400,
                "body": json.dumps({"message": "Invalid action or method"}),
            }

    def _extract_username(self, event):
        """Extract username from event for logging purposes"""
        # Try to get from authorizer context
        try:
            if event.get("requestContext") and event["requestContext"].get("authorizer") and event["requestContext"]["authorizer"].get("username"):
                return event["requestContext"]["authorizer"]["username"]
        except (KeyError, TypeError, AttributeError):
            pass
    
        # Try to get from path parameters - handle None case properly
        try:
            path_params = event.get("pathParameters")
            if path_params and path_params.get("username"):
                username = path_params["username"]
                if username != "me":
                    return unquote(username)
        except (KeyError, TypeError, AttributeError):
            pass
    
        # Try to get from body
        try:
            if event.get("body"):
                body = json.loads(event["body"])
                if body:
                    return body.get("username") or body.get("email")
        except (KeyError, TypeError, AttributeError, json.JSONDecodeError):
            pass
        
        return None

    def create_user(self, event):
        body = json.loads(event["body"])
        log.debug(f"Request body: {json.dumps(body)}")
        username = body.get("username") or body.get("email")
        password = body.get("password")

        try:
            # Compile UserAttributes from the body using self.attributes
            user_attributes = []
            missing_required = []
            for attr in self.attributes or []:
                attr_name = attr.get("name")
                required = attr.get("required", False)
                value = body.get(attr_name)
                if required and (value is None or value == ""):
                    missing_required.append(attr_name)
                if value is not None:
                    user_attributes.append({"Name": attr_name, "Value": str(value)})
            if missing_required:
                log.warning(f"User creation failed: Missing required attributes: {', '.join(missing_required)}")
                return {
                    "statusCode": 400,
                    "body": json.dumps({"message": f"Missing required attributes: {', '.join(missing_required)}"}),
                }

<<<<<<< HEAD
            if self.user_verification:
                # Create user with temporary password, email will be sent for confirmation
                cognito_client.admin_create_user(
                    UserPoolId=self.user_pool_id,
                    Username=username,
                    UserAttributes=user_attributes,
                    TemporaryPassword=password,
                )
            else:
                # Create user with permanent password, suppress email
                cognito_client.admin_create_user(
                    UserPoolId=self.user_pool_id,
                    Username=username,
                    UserAttributes=user_attributes,
                    TemporaryPassword=password,
                    MessageAction="SUPPRESS",
                )
                cognito_client.admin_set_user_password(
                    UserPoolId=self.user_pool_id,
                    Username=username,
                    Password=password,
                    Permanent=True,
                )
=======
            # Create the user with a temporary password
            cognito_client.admin_create_user(
                UserPoolId=self.user_pool_id,
                Username=username,
                UserAttributes=user_attributes,
                TemporaryPassword=password,
            )
            # Set the user's password but keep them in an unconfirmed state
            cognito_client.admin_set_user_password(
                UserPoolId=self.user_pool_id,
                Username=username,
                Password=password,
                Permanent=False,  # Set to False to keep user unconfirmed
            )
>>>>>>> 9fcffdb1

            # Add user to default group if self.user_default_group is set
            if self.user_default_group:
                log.debug(f"Adding user {username} to group {self.user_default_group}")
                cognito_client.admin_add_user_to_group(
                    UserPoolId=self.user_pool_id,
                    Username=username,
                    GroupName=self.user_default_group,
                )

            # Add user to admin group if their email is in admin_emails
            user_email = body.get("email") or username
            if self.user_admin_group and user_email and self.admin_emails and user_email in self.admin_emails:
                log.debug(f"Adding user {username} to admin group {self.user_admin_group}")
                cognito_client.admin_add_user_to_group(
                    UserPoolId=self.user_pool_id,
                    Username=username,
                    GroupName=self.user_admin_group,
                    )

            log.info(f"USER: Created user {username} (needs confirmation) | Groups: {self.user_default_group or 'none'} | Admin: {'yes' if user_email in self.admin_emails else 'no'}")
            # Return a success response                
            return {
                "statusCode": 201,
                "body": json.dumps({"message": "Signup successful, but user needs confirmation"}),
            }
        except ClientError as e:
            log.error(f"User creation failed: {e.response['Error']['Message']}")
            return {
                "statusCode": 400,
                "body": json.dumps({"message": e.response["Error"]["Message"]}),
            }

    def get_user(self, event):
        permissions = self.get_permissions_from_token(
            event["requestContext"]["authorizer"]
        )
        log.debug(f"User permissions: {permissions}")
        # Check if admin group is defined and user is an admin
        if self.user_admin_group:
            if self.user_admin_group not in permissions:
                log.info(f"USER: Access denied | Reason: Missing admin permission")
                return {
                    "statusCode": 403,
                    "body": json.dumps(
                        {"message": "You are not authorized to view user details"}
                    ),
                }

        username = unquote(event["pathParameters"]["username"])
        try:
            user_info, groups = self.fetch_user_info(username)
            log.info(f"USER: Retrieved details for {username} | Groups: {', '.join(groups)}")
            return {
                "statusCode": 200,
                "body": json.dumps({"user_info": user_info, "groups": groups}),
            }
        except ClientError as e:
            log.error(f"Error retrieving user details: {e.response['Error']['Message']}")
            return {
                "statusCode": 400,
                "body": json.dumps({"message": e.response["Error"]["Message"]}),
            }

    def delete_user(self, event):
        permissions = self.get_permissions_from_token(
            event["requestContext"]["authorizer"]
        )
        log.debug(f"User permissions: {permissions}")
        username = event["pathParameters"]["username"]
        try:
            # If username is 'me', get the actual username from the authorizer
            if username == "me":
                username = event["requestContext"]["authorizer"]["username"]
            else:
                username = unquote(username)
        except Exception:
            # If decoding fails, just use the original username
            pass
        
        # Check if admin group is defined and user is an admin
        if self.user_admin_group:
            if self.user_admin_group not in permissions:
                log.info(f"USER: Delete denied for {username} | Reason: Missing admin permission")
                return {
                    "statusCode": 403,
                    "body": json.dumps(
                        {"message": "You are not authorized to delete users"}
                    ),
                }
        
        try:
            cognito_client.admin_delete_user(
                UserPoolId=self.user_pool_id,
                Username=username,
            )
            log.info(f"USER: Deleted {username}")
            return {
                "statusCode": 200,
                "body": json.dumps({"message": "User deleted successfully"}),
            }
        except ClientError as e:
            log.error(f"Error deleting user: {e.response['Error']['Message']}")
            return {
                "statusCode": 400,
                "body": json.dumps({"message": e.response["Error"]["Message"]}),
            }

    def change_user_password(self, event):
        body = json.loads(event["body"])
        request_context = event.get("requestContext")
        log.debug(f"Request context: {json.dumps(request_context)}")
        username = request_context.get("authorizer", {}).get("username")
        old_password = body.get("old_password")
        new_password = body.get("new_password")
        if not old_password or not new_password:
            return {
            "statusCode": 400,
            "body": json.dumps({"message": "Both old_password and new_password are required"}),
            }

        log.debug(f"Changing password for user: {username}")
        
        # Check if both old_password and new_password are provided
        if not old_password:
            log.info(f"USER: Password change failed for {username} | Reason: Missing old password")
            return {
                "statusCode": 400,
                "body": json.dumps({"message": "Old password is required"})
            }
        
        if not new_password:
            log.info(f"USER: Password change failed for {username} | Reason: Missing new password")
            return {
                "statusCode": 400,
                "body": json.dumps({"message": "New password is required"})
            }

        try:
            # Authenticate the user with the old password to verify it is correct
            secret_hash = self.calculate_secret_hash(username)
            cognito_client.initiate_auth(
                AuthFlow="USER_PASSWORD_AUTH",
                AuthParameters={
                    "USERNAME": username,
                    "PASSWORD": old_password,
                    "SECRET_HASH": secret_hash,
                },
                ClientId=self.client_id,
            )
        except ClientError as e:
            log.info(f"USER: Password change failed for {username} | Reason: Old password incorrect")
            return {
                "statusCode": 400,
                "body": json.dumps({"message": "Old password is incorrect"})
            }

        try:
            cognito_client.admin_set_user_password(
                UserPoolId=self.user_pool_id,
                Username=username,
                Password=new_password,
                Permanent=True,
            )
            
            log.info(f"USER: Password changed for {username}")
            return {
                "statusCode": 200,
                "body": json.dumps({"message": "Password changed successfully"}),
            }
        except ClientError as e:
            log.error(f"Error changing password: {e.response['Error']['Message']}")
            return {
                "statusCode": 400,
                "body": json.dumps({"message": e.response["Error"]["Message"]}),
            }

    def change_user_groups(self, event):
        permissions = self.get_permissions_from_token(
            event["requestContext"]["authorizer"]
        )
        log.debug(f"User permissions: {permissions}")
        # Check if admin group is defined and user is an admin
        if self.user_admin_group:
            if self.user_admin_group not in permissions:
                log.info(f"USER: Group change denied | Reason: Missing admin permission")
                return {
                    "statusCode": 403,
                    "body": json.dumps(
                        {"message": "You are not authorized to modify user groups"}
                    ),
                }

        username = unquote(event["pathParameters"]["username"])
        body = json.loads(event["body"])
        groups = body.get("groups", [])

        try:
            current_groups = set(self.fetch_user_info(username)[1])
            new_groups = set(groups)
            
            removed_groups = current_groups - new_groups
            added_groups = new_groups - current_groups

            # Remove user from groups they are no longer in
            for group in removed_groups:
                cognito_client.admin_remove_user_from_group(
                    UserPoolId=self.user_pool_id,
                    Username=username,
                    GroupName=group,
                )

            # Add user to new groups they are not already in
            for group in added_groups:
                cognito_client.admin_add_user_to_group(
                    UserPoolId=self.user_pool_id,
                    Username=username,
                    GroupName=group,
                )

            log.info(f"USER: Updated groups for {username} | Added: {', '.join(added_groups) or 'none'} | Removed: {', '.join(removed_groups) or 'none'}")
            return {
                "statusCode": 200,
                "body": json.dumps({"message": "User groups updated successfully"}),
            }
        except ClientError as e:
            log.error(f"Error changing user groups: {e.response['Error']['Message']}")
            return {
                "statusCode": 400,
                "body": json.dumps({"message": e.response["Error"]["Message"]}),
            }

    def create_session(self, event):
        # Log all the request headers
        headers = event.get("headers", {})
        log.debug(f"Request headers: {json.dumps(headers)}")
        body = json.loads(event["body"])
        username = body.get("username") or body.get("email")
        secret_hash = self.calculate_secret_hash(username)

        try:
            log.debug(f"Authenticating user: {username}")
            response = cognito_client.initiate_auth(
                AuthFlow="USER_PASSWORD_AUTH",
                AuthParameters={
                    "USERNAME": username,
                    "PASSWORD": body.get("password"),
                    "SECRET_HASH": secret_hash,
                },
                ClientId=self.client_id,
            )
            log.debug(f"Authentication response: {response}")
            user_info, groups = self.fetch_user_info(username)
            log.info(f"SESSION: Created for {username} | Groups: {', '.join(groups)}")
            return {
                "statusCode": 200,
                "body": json.dumps(
                    {
                        "user_info": user_info,
                        "groups": groups,
                        "id_token": response["AuthenticationResult"]["IdToken"],
                        "access_token": response["AuthenticationResult"]["AccessToken"],
                        "refresh_token": response["AuthenticationResult"][
                            "RefreshToken"
                        ],
                    }
                ),
            }
        except ClientError as e:
            error_code = e.response.get('Error', {}).get('Code', '')
            error_message = e.response.get('Error', {}).get('Message', '')
            
            # Handle specific error cases
            if error_code == "NotAuthorizedException" and "not confirmed" in error_message.lower():
                # User exists but is not confirmed
                log.info(f"SESSION: Login failed for {username} | Reason: User not confirmed")
                return {
                    "statusCode": 401,
                    "body": json.dumps({
                        "message": "User is not confirmed. Please check your email for a confirmation link or contact an administrator.",
                        "error_code": "USER_NOT_CONFIRMED",
                        "username": username
                    }),
                }
            elif error_code == "UserNotConfirmedException":
                # Explicit error code for unconfirmed users
                log.info(f"SESSION: Login failed for {username} | Reason: User not confirmed")
                return {
                    "statusCode": 401,
                    "body": json.dumps({
                        "message": "User is not confirmed. Please check your email for a confirmation link or contact an administrator.",
                        "error_code": "USER_NOT_CONFIRMED",
                        "username": username
                    }),
                }
            elif error_code == "UserNotFoundException":
                # User doesn't exist
                log.info(f"SESSION: Login failed for {username} | Reason: User not found")
                return {
                    "statusCode": 401,
                    "body": json.dumps({
                        "message": "Incorrect username or password",
                        "error_code": "INVALID_CREDENTIALS"
                    }),
                }
            elif error_code == "NotAuthorizedException" and "incorrect username or password" in error_message.lower():
                # Invalid credentials
                log.info(f"SESSION: Login failed for {username} | Reason: Invalid credentials")
                return {
                    "statusCode": 401,
                    "body": json.dumps({
                        "message": "Incorrect username or password",
                        "error_code": "INVALID_CREDENTIALS"
                    }),
                }
            elif error_code == "UserNotFoundError":
                # User doesn't exist (different error code)
                log.info(f"SESSION: Login failed for {username} | Reason: User not found")
                return {
                    "statusCode": 401,
                    "body": json.dumps({
                        "message": "Incorrect username or password",
                        "error_code": "INVALID_CREDENTIALS"
                    }),
                }
            else:
                # Generic error handling
                log.info(f"SESSION: Login failed for {username} | Reason: {error_message}")
                return {
                    "statusCode": 400,
                    "body": json.dumps({"message": error_message}),
                }

    def delete_session(self, event):
        try:
            headers = event.get("headers", {})
            authorization_header = headers.get("Authorization")
            username = event["requestContext"]["authorizer"].get("username", "unknown")

            if not authorization_header:
                log.warning("Logout attempt without Authorization header")
                return {
                    "statusCode": 400,
                    "body": json.dumps({"message": "Authorization header is required"}),
                }

            access_token = (
                authorization_header.split(" ")[1]
                if " " in authorization_header
                else authorization_header
            )

            if not access_token:
                log.info(f"SESSION: Logout successful for {username} (no token)")
                return {
                    "statusCode": 200,
                    "body": json.dumps({"message": "Logout successful"}),
                }

            response = cognito_client.global_sign_out(AccessToken=access_token)
            log.debug(f"Logout response: {response}")
            if response["ResponseMetadata"]["HTTPStatusCode"] != 200:
                log.warning(f"SESSION: Logout failed for {username}")
                return {
                    "statusCode": 400,
                    "body": json.dumps({"message": "Logout failed"}),
                }
                
            log.info(f"SESSION: Logout successful for {username}")
            return {
                "statusCode": 200,
                "body": json.dumps({"message": "Logout successful"}),
            }
        except ClientError as e:
            log.error(f"Error during logout: {e.response['Error']['Message']}")
            return {
                "statusCode": 400,
                "body": json.dumps({"message": e.response["Error"]["Message"]}),
            }

    def calculate_secret_hash(self, username):
        message = username + self.client_id
        digest = hmac.new(
            key=self.client_secret.encode("utf-8"), 
            msg=message.encode("utf-8"), 
            digestmod=hashlib.sha256
        ).digest()
        return base64.b64encode(digest).decode("utf-8")

    def refresh_session(self, event):
        log.debug("Starting refresh_token function")
        body = json.loads(event["body"])

        refresh_token = body.get("refresh_token")
        if not refresh_token:
            log.warning("Refresh token is missing in the request")
            return {
                "statusCode": 400,
                "body": json.dumps({"message": "Refresh token is required"}),
            }

        username = event["requestContext"]["authorizer"].get("username")

        try:
            log.debug("Attempting to use the refresh token to get new tokens")
            # Use the refresh token to get new tokens
            secret_hash = self.calculate_secret_hash(username)
            response = cognito_client.initiate_auth(
                AuthFlow="REFRESH_TOKEN_AUTH",
                AuthParameters={
                    "REFRESH_TOKEN": refresh_token,
                    "SECRET_HASH": secret_hash,
                },
                ClientId=self.client_id,
            )
            log.debug(f"InitiateAuth response status: {response['ResponseMetadata']['HTTPStatusCode']}")

            # Extract tokens from the response
            access_token = response["AuthenticationResult"]["AccessToken"]
            id_token = response["AuthenticationResult"]["IdToken"]
            new_refresh_token = response["AuthenticationResult"].get(
                "RefreshToken", refresh_token
            )

            user_info, groups = self.fetch_user_info(username)
            log.info(f"SESSION: Refreshed for {username} | Groups: {', '.join(groups)}")

            return {
                "statusCode": 200,
                "body": json.dumps(
                    {
                        "access_token": access_token,
                        "id_token": id_token,
                        "refresh_token": new_refresh_token,
                        "user_info": user_info,
                        "groups": groups,
                    }
                ),
            }
        except ClientError as e:
            log.info(f"SESSION: Refresh failed for {username} | Reason: {e.response['Error']['Message']}")
            return {
                "statusCode": 400,
                "body": json.dumps({"message": e.response["Error"]["Message"]}),
            }
        except Exception as e:
            log.error(f"Unexpected error occurred during token refresh: {str(e)}")
            return {
                "statusCode": 500,
                "body": json.dumps({"message": "An unexpected error occurred"}),
            }

    def fetch_user_info(self, username):
        # Fetch user attributes and status
        user_details = cognito_client.admin_get_user(
            UserPoolId=self.user_pool_id, Username=username
        )
        attributes = {
            attr["Name"]: attr["Value"]
            for attr in user_details.get("UserAttributes", [])
        }
        enabled = user_details.get("Enabled", False)
        log.debug(f"User attributes: {json.dumps(attributes)}, Enabled: {enabled}")
        
        # Get the user's groups
        user_groups = cognito_client.admin_list_groups_for_user(
            UserPoolId=self.user_pool_id, Username=username
        )
        groups = [group["GroupName"] for group in user_groups.get("Groups", [])]
        log.debug(f"User groups: {groups}")

        # Include enabled status in the returned attributes
        attributes["enabled"] = enabled

        return attributes, sorted(groups)

    def get_permissions_from_token(self, decoded_token):
        """
        Extracts permissions from a decoded JWT token.
        Looks for 'permissions', 'scope', or 'cognito:groups' claims.
        Returns a list of permissions.
        """
        import re

        to_list = lambda x: (
            re.split(r"[,\s]+", x.strip())
            if isinstance(x, str)
            else x if isinstance(x, list) else []
        )
        # Check for a 'permissions' claim (custom claim)
        if "permissions" in decoded_token:
            return to_list(decoded_token["permissions"])
        # Check for OAuth2 'scope' claim
        if "scope" in decoded_token:
            return to_list(decoded_token["scope"])
        # Check for Cognito groups
        if "cognito:groups" in decoded_token:
            return to_list(decoded_token["cognito:groups"])
        # No permissions found
        return []

    def confirm_user(self, event):
        """
        Confirms a user's signup using a confirmation code.
        Expects 'username' and 'confirmation_code' in the request body.
        """
        body = json.loads(event["body"])
        username = body.get("username")
        confirmation_code = body.get("confirmation_code")

        if not username or not confirmation_code:
            log.warning(f"User confirmation failed: Missing username or confirmation code")
            return {
                "statusCode": 400,
                "body": json.dumps({"message": "Username and confirmation code are required"}),
            }

        try:
            # For client-side confirmation, we need to include the secret hash
            secret_hash = self.calculate_secret_hash(username)
            
            cognito_client.confirm_sign_up(
                ClientId=self.client_id,
                Username=username,
                ConfirmationCode=confirmation_code,
                SecretHash=secret_hash,
            )
            
            # After confirmation, we can set the password as permanent if needed
            # This step is optional - depends on your requirements
            cognito_client.admin_set_user_password(
                UserPoolId=self.user_pool_id,
                Username=username,
                Password=body.get("password", ""),  # If a new password is provided
                Permanent=True,
            ) if body.get("password") else None
            
            log.info(f"USER: Confirmed {username}")
            return {
                "statusCode": 200,
                "body": json.dumps({"message": "User confirmed successfully"}),
            }
        except ClientError as e:
            log.info(f"USER: Confirmation failed for {username} | Reason: {e.response['Error']['Message']}")
            return {
                "statusCode": 400,
                "body": json.dumps({"message": e.response["Error"]["Message"]}),
            }

    def disable_user(self, event):
        permissions = self.get_permissions_from_token(
            event["requestContext"]["authorizer"]
        )
        username = unquote(event["pathParameters"]["username"])
        
        if self.user_admin_group and self.user_admin_group not in permissions:
            log.info(f"USER: Disable denied for {username} | Reason: Missing admin permission")
            return {
                "statusCode": 403,
                "body": json.dumps({"message": "You are not authorized to disable users"}),
            }
        
        try:
            cognito_client.admin_disable_user(
                UserPoolId=self.user_pool_id,
                Username=username,
            )
            log.info(f"USER: Disabled {username}")
            return {
                "statusCode": 200,
                "body": json.dumps({"message": "User disabled successfully"}),
            }
        except ClientError as e:
            log.error(f"Error disabling user: {e.response['Error']['Message']}")
            return {
                "statusCode": 400,
                "body": json.dumps({"message": e.response["Error"]["Message"]}),
            }

    def enable_user(self, event):
        permissions = self.get_permissions_from_token(
            event["requestContext"]["authorizer"]
        )
        username = unquote(event["pathParameters"]["username"])
        
        if self.user_admin_group and self.user_admin_group not in permissions:
            log.info(f"USER: Enable denied for {username} | Reason: Missing admin permission")
            return {
                "statusCode": 403,
                "body": json.dumps({"message": "You are not authorized to enable users"}),
            }
        
        try:
            cognito_client.admin_enable_user(
                UserPoolId=self.user_pool_id,
                Username=username,
            )
            log.info(f"USER: Enabled {username}")
            return {
                "statusCode": 200,
                "body": json.dumps({"message": "User enabled successfully"}),
            }
        except ClientError as e:
            log.error(f"Error enabling user: {e.response['Error']['Message']}")
            return {
                "statusCode": 400,
                "body": json.dumps({"message": e.response["Error"]["Message"]}),
            }
            
    def admin_confirm_user(self, event):
        permissions = self.get_permissions_from_token(
            event["requestContext"]["authorizer"]
        )
        username = unquote(event["pathParameters"]["username"])
        
        if self.user_admin_group and self.user_admin_group not in permissions:
            log.info(f"USER: Confirm denied for {username} | Reason: Missing admin permission")
            return {
                "statusCode": 403,
                "body": json.dumps({"message": "You are not authorized to confirm users"}),
            }
        
        try:
            cognito_client.admin_confirm_sign_up(
                UserPoolId=self.user_pool_id,
                Username=username,
            )
            log.info(f"USER: Admin confirmed {username}")
            return {
                "statusCode": 200,
                "body": json.dumps({"message": "User confirmed successfully"}),
            }
        except ClientError as e:
            log.error(f"Error confirming user: {e.response['Error']['Message']}")
            return {
                "statusCode": 400,
                "body": json.dumps({"message": e.response["Error"]["Message"]}),
            }<|MERGE_RESOLUTION|>--- conflicted
+++ resolved
@@ -171,7 +171,6 @@
                     "body": json.dumps({"message": f"Missing required attributes: {', '.join(missing_required)}"}),
                 }
 
-<<<<<<< HEAD
             if self.user_verification:
                 # Create user with temporary password, email will be sent for confirmation
                 cognito_client.admin_create_user(
@@ -195,22 +194,6 @@
                     Password=password,
                     Permanent=True,
                 )
-=======
-            # Create the user with a temporary password
-            cognito_client.admin_create_user(
-                UserPoolId=self.user_pool_id,
-                Username=username,
-                UserAttributes=user_attributes,
-                TemporaryPassword=password,
-            )
-            # Set the user's password but keep them in an unconfirmed state
-            cognito_client.admin_set_user_password(
-                UserPoolId=self.user_pool_id,
-                Username=username,
-                Password=password,
-                Permanent=False,  # Set to False to keep user unconfirmed
-            )
->>>>>>> 9fcffdb1
 
             # Add user to default group if self.user_default_group is set
             if self.user_default_group:
@@ -332,23 +315,9 @@
             "body": json.dumps({"message": "Both old_password and new_password are required"}),
             }
 
-        log.debug(f"Changing password for user: {username}")
-        
-        # Check if both old_password and new_password are provided
-        if not old_password:
-            log.info(f"USER: Password change failed for {username} | Reason: Missing old password")
-            return {
-                "statusCode": 400,
-                "body": json.dumps({"message": "Old password is required"})
-            }
-        
-        if not new_password:
-            log.info(f"USER: Password change failed for {username} | Reason: Missing new password")
-            return {
-                "statusCode": 400,
-                "body": json.dumps({"message": "New password is required"})
-            }
-
+        log.info(
+            f"Changing password for user: {username}, old_password: {old_password}, new_password: {new_password}"
+        )
         try:
             # Authenticate the user with the old password to verify it is correct
             secret_hash = self.calculate_secret_hash(username)
