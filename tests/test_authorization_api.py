--- conflicted
+++ resolved
@@ -312,43 +312,6 @@
         log.info(f"Expected error when logging in deleted user: {e}")
 
 
-<<<<<<< HEAD
-def test_change_password_missing_old(domain, user_pool_id):
-    # loggin the user an change the password
-=======
-def test_change_password(domain, user_pool_id):
-    # logging the user and change the password
->>>>>>> 9fcffdb1
-    with member_user(domain, user_pool_id) as member:
-        with user_session(domain, member["username"], member["password"]) as (
-            access_token,
-            _,
-        ):
-            headers = {"Authorization": f"Bearer {access_token}"}
-
-            # Change password - include old_password in the payload
-            change_payload = {
-                "old_password": member["password"], 
-                "new_password": "NewPass456!"
-            }
-            response = requests.put(
-                f"{domain}/users/me/password", json=change_payload, headers=headers
-            )
-            assert (
-                response.status_code == 400
-            ), f"Expected 400 status code, got {response.status_code}: {response.text}"
-            data = response.json()
-            assert "message" in data
-            assert data["message"] == "Both old_password and new_password are required"
-            log.info(f"Password change failed as expected for user {member['username']}")
-
-        with user_session(domain, member["username"], "NewPass456!") as (
-            access_token,
-            refresh_token,
-        ):
-            assert access_token is not None
-
-
 def test_change_password(domain, user_pool_id):
     # loggin the user an change the password
     with member_user(domain, user_pool_id) as member:
